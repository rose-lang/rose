--- conflicted
+++ resolved
@@ -41,17 +41,6 @@
     Scope {
         id: id::Block,
     },
-<<<<<<< HEAD
-    Expr {
-        id: id::Typexpr,
-    },
-}
-
-/// A more complicated type.
-#[derive(Clone, Debug)]
-pub enum Typexpr {
-=======
->>>>>>> 63a97be8
     Ref {
         /// Must satisfy `Constraint::Scope`.
         scope: id::Ty,
