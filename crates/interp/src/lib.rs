use indexmap::IndexSet;
use rose::{id, Binop, Expr, Func, Node, Refs, Ty, Unop};
use std::{cell::Cell, convert::Infallible, rc::Rc};

#[cfg(feature = "serde")]
use serde::{Deserialize, Serialize};

#[cfg(test)]
use ts_rs::TS;

#[cfg_attr(test, derive(TS), ts(export))]
#[cfg_attr(feature = "serde", derive(Serialize, Deserialize))]
#[derive(Clone, Debug, PartialEq)]
pub enum Val {
    Unit,
    Bool(bool),
    F64(Cell<f64>),
    Fin(usize),
    Ref(Rc<Val>, Option<usize>),
    Array(Vals), // assume all indices are `Fin`
    Tuple(Vals),
}

pub type Vals = Rc<Vec<Val>>; // TODO: change to `Rc<[Val]>` https://github.com/rose-lang/rose/issues/63

pub fn vals<const N: usize>(v: [Val; N]) -> Vals {
    Rc::new(v.to_vec())
}

pub fn collect_vals(it: impl Iterator<Item = Val>) -> Vals {
    Rc::new(it.collect())
}

pub fn val_f64(x: f64) -> Val {
    Val::F64(Cell::new(x))
}

impl Val {
    fn bool(&self) -> bool {
        match self {
            &Val::Bool(x) => x,
            _ => unreachable!(),
        }
    }

    fn f64(&self) -> f64 {
        match self {
            Val::F64(x) => x.get(),
            _ => unreachable!(),
        }
    }

    fn fin(&self) -> usize {
        match self {
            &Val::Fin(i) => i,
            _ => unreachable!(),
        }
    }

    fn get(&self, i: usize) -> &Self {
        match self {
            Val::Array(x) => &x[i],
            Val::Tuple(x) => &x[i],
            _ => unreachable!(),
        }
    }

    fn slice(&self, i: usize) -> Self {
        match self {
            Val::Ref(x, None) => Val::Ref(Rc::clone(x), Some(i)),
            Val::Ref(x, Some(j)) => Val::Ref(Rc::new(x.get(*j).clone()), Some(i)),
            _ => unreachable!(),
        }
    }

    fn inner(&self) -> &Self {
        match self {
            Val::Ref(x, i) => match i {
                None => x.as_ref(),
                &Some(j) => x.get(j),
            },
            _ => unreachable!(),
        }
    }

    /// Return a zero value with this value's topology.
    fn zero(&self) -> Self {
        match self {
            Self::Unit => Self::Unit,
            &Self::Bool(x) => Self::Bool(x),
            Self::F64(_) => Self::F64(Cell::new(0.)),
            &Self::Fin(x) => Self::Fin(x),
            Self::Ref(..) => unreachable!(),
            Self::Array(x) => Self::Array(collect_vals(x.iter().map(|x| x.zero()))),
            Self::Tuple(x) => Self::Tuple(collect_vals(x.iter().map(|x| x.zero()))),
        }
    }

    /// Add `x` to this value, which must represent a mutable `Ref` type.
    fn add(&self, x: &Self) {
        match (self, x) {
            (Self::Unit, Self::Unit)
            | (Self::Bool(_), Self::Bool(_))
            | (Self::Fin(_), Self::Fin(_)) => {}
            (Self::F64(a), Self::F64(b)) => a.set(a.get() + b.get()),
            (Self::Array(a), Self::Array(b)) => {
                for (a, b) in a.iter().zip(b.iter()) {
                    a.add(b);
                }
            }
            (Self::Tuple(a), Self::Tuple(b)) => {
                for (a, b) in a.iter().zip(b.iter()) {
                    a.add(b);
                }
            }
            _ => unreachable!(),
        }
    }
}

/// Resolve `ty` via `generics` and `types`, then return its ID in `typemap`, inserting if need be.
///
/// This is meant to be used to pull all the types from a callee into a broader context. The
/// `generics` are the IDs of all the types provided as generic type parameters for the callee. The
/// `types are the IDs of all the types that have been pulled in so far.
///
/// The interpreter is meant to be used with no generic "free variables," and does not do any scope
/// checking, so all scopes are replaced with a block ID of zero.
fn resolve(typemap: &mut IndexSet<Ty>, generics: &[id::Ty], types: &[id::Ty], ty: &Ty) -> id::Ty {
    let resolved = match ty {
        Ty::Generic { id } => return generics[id.generic()],

        Ty::Unit => Ty::Unit,
        Ty::Bool => Ty::Bool,
        Ty::F64 => Ty::F64,
        &Ty::Fin { size } => Ty::Fin { size },

        Ty::Ref { inner } => Ty::Ref {
            inner: types[inner.ty()],
        },
        Ty::Array { index, elem } => Ty::Array {
            index: types[index.ty()],
            elem: types[elem.ty()],
        },
        Ty::Tuple { members } => Ty::Tuple {
            members: members.iter().map(|&x| types[x.ty()]).collect(),
        },
    };
    let (i, _) = typemap.insert_full(resolved);
    id::ty(i)
}

/// An opaque function that can be called by the interpreter.
pub trait Opaque {
    fn call(&self, types: &IndexSet<Ty>, generics: &[id::Ty], args: &[Val]) -> Val;
}

impl Opaque for Infallible {
    fn call(&self, _: &IndexSet<Ty>, _: &[id::Ty], _: &[Val]) -> Val {
        match *self {}
    }
}

/// basically, the `'a` lifetime is for the graph of functions, and the `'b` lifetime is just for
/// this particular instance of interpretation
struct Interpreter<'a, 'b, O: Opaque, T: Refs<'a, Opaque = O>> {
    typemap: &'b mut IndexSet<Ty>,
    refs: T,
    def: &'a Func,
    types: Vec<id::Ty>,
    vars: Vec<Option<Val>>,
}

impl<'a, 'b, O: Opaque, T: Refs<'a, Opaque = O>> Interpreter<'a, 'b, O, T> {
    fn new(typemap: &'b mut IndexSet<Ty>, refs: T, def: &'a Func, generics: &'b [id::Ty]) -> Self {
        let mut types = vec![];
        for ty in def.types.iter() {
            types.push(resolve(typemap, generics, &types, ty));
        }
        Self {
            typemap,
            refs,
            def,
            types,
            vars: vec![None; def.vars.len()],
        }
    }

    fn get(&self, var: id::Var) -> &Val {
        self.vars[var.var()].as_ref().unwrap()
    }

    fn expr(&mut self, expr: &Expr) -> Val {
        match expr {
            Expr::Unit => Val::Unit,
            &Expr::Bool { val } => Val::Bool(val),
            &Expr::F64 { val } => val_f64(val),
            &Expr::Fin { val } => Val::Fin(val),

            Expr::Array { elems } => {
                Val::Array(collect_vals(elems.iter().map(|&x| self.get(x).clone())))
            }
            Expr::Tuple { members } => {
                Val::Tuple(collect_vals(members.iter().map(|&x| self.get(x).clone())))
            }

            &Expr::Index { array, index } => match (self.get(array), self.get(index)) {
                (Val::Array(v), &Val::Fin(i)) => v[i].clone(),
                _ => unreachable!(),
            },
            &Expr::Member { tuple, member } => match self.get(tuple) {
                Val::Tuple(x) => x[member.member()].clone(),
                _ => unreachable!(),
            },

            &Expr::Slice { array, index } => self.get(array).slice(self.get(index).fin()),
            &Expr::Field { tuple, member } => self.get(tuple).slice(member.member()),

            &Expr::Unary { op, arg } => {
                let x = self.get(arg);
                match op {
                    Unop::Not => Val::Bool(!x.bool()),

                    Unop::Neg => val_f64(-x.f64()),
                    Unop::Abs => val_f64(x.f64().abs()),
                    Unop::Sign => val_f64(x.f64().signum()),
                    Unop::Sqrt => val_f64(x.f64().sqrt()),
                }
            }
            &Expr::Binary { op, left, right } => {
                let x = self.get(left);
                let y = self.get(right);
                match op {
                    Binop::And => Val::Bool(x.bool() && y.bool()),
                    Binop::Or => Val::Bool(x.bool() || y.bool()),
                    Binop::Iff => Val::Bool(x.bool() == y.bool()),
                    Binop::Xor => Val::Bool(x.bool() != y.bool()),

                    Binop::Neq => Val::Bool(x.f64() != y.f64()),
                    Binop::Lt => Val::Bool(x.f64() < y.f64()),
                    Binop::Leq => Val::Bool(x.f64() <= y.f64()),
                    Binop::Eq => Val::Bool(x.f64() == y.f64()),
                    Binop::Gt => Val::Bool(x.f64() > y.f64()),
                    Binop::Geq => Val::Bool(x.f64() >= y.f64()),

                    Binop::Add => val_f64(x.f64() + y.f64()),
                    Binop::Sub => val_f64(x.f64() - y.f64()),
                    Binop::Mul => val_f64(x.f64() * y.f64()),
                    Binop::Div => val_f64(x.f64() / y.f64()),
                }
            }
            &Expr::Select { cond, then, els } => {
                if self.get(cond).bool() {
                    self.get(then).clone()
                } else {
                    self.get(els).clone()
                }
            }

            Expr::Call { id, generics, args } => {
                let resolved: Vec<id::Ty> = generics.iter().map(|id| self.types[id.ty()]).collect();
                let vals = args.iter().map(|id| self.vars[id.var()].clone().unwrap());
                call(self.refs.get(*id).unwrap(), self.typemap, &resolved, vals)
            }
            Expr::For { arg, body, ret } => {
                let n = match self.typemap[self.types[self.def.vars[arg.var()].ty()].ty()] {
                    Ty::Fin { size } => size,
                    _ => unreachable!(),
                };
                Val::Array(collect_vals(
                    (0..n).map(|i| self.block(*arg, body, *ret, Val::Fin(i)).clone()),
                ))
            }

<<<<<<< HEAD
            &Expr::Accum { shape } => Val::Ref(Rc::new(self.get(shape).zero())),
=======
            &Expr::Read { var } => Val::Ref(Rc::new(self.get(var).clone()), None),
            &Expr::Accum { shape } => Val::Ref(Rc::new(self.get(shape).zero()), None),
>>>>>>> 1ee11a97

            &Expr::Add { accum, addend } => {
                self.get(accum).inner().add(self.get(addend));
                Val::Unit
            }

            &Expr::Resolve { var } => self.get(var).inner().clone(),
        }
    }

    fn block(&mut self, param: id::Var, body: &[rose::Instr], ret: id::Var, arg: Val) -> &Val {
        self.vars[param.var()] = Some(arg);
        for instr in body.iter() {
            self.vars[instr.var.var()] = Some(self.expr(&instr.expr));
        }
        self.vars[ret.var()].as_ref().unwrap()
    }
}

/// Assumes `generics` and `arg` are valid.
fn call<'a, 'b, O: Opaque, T: Refs<'a, Opaque = O>>(
    f: Node<'a, O, T>,
    types: &'b mut IndexSet<Ty>,
    generics: &'b [id::Ty],
    args: impl Iterator<Item = Val>,
) -> Val {
    match f {
        Node::Transparent { refs, def } => {
            let mut interp = Interpreter::new(types, refs, def, generics);
            for (var, arg) in def.params.iter().zip(args) {
                interp.vars[var.var()] = Some(arg.clone());
            }
            for instr in def.body.iter() {
                interp.vars[instr.var.var()] = Some(interp.expr(&instr.expr));
            }
            interp.vars[def.ret.var()].as_ref().unwrap().clone()
        }
        Node::Opaque {
            generics: _,
            types: _,
            params: _,
            ret: _,
            def,
        } => {
            let vals: Box<[Val]> = args.collect();
            def.call(types, generics, &vals)
        }
    }
}

#[derive(Debug, thiserror::Error)]
pub enum Error {}

/// Guaranteed not to panic if `f` is valid.
pub fn interp<'a, O: Opaque, T: Refs<'a, Opaque = O>>(
    f: Node<'a, O, T>,
    mut types: IndexSet<Ty>,
    generics: &'a [id::Ty],
    args: impl Iterator<Item = Val>,
) -> Result<Val, Error> {
    // TODO: check that `generics` and `arg` are valid
    Ok(call(f, &mut types, generics, args))
}

#[cfg(test)]
mod tests {
    use super::*;
    use rose::{Func, Instr};

    type CustomRef<'a> = &'a dyn Fn(&IndexSet<Ty>, &[id::Ty], &[Val]) -> Val;
    type CustomBox = Box<dyn Fn(&IndexSet<Ty>, &[id::Ty], &[Val]) -> Val>;

    struct Custom<'a> {
        f: CustomRef<'a>,
    }

    impl Opaque for Custom<'_> {
        fn call(&self, types: &IndexSet<Ty>, generics: &[id::Ty], args: &[Val]) -> Val {
            (self.f)(types, generics, args)
        }
    }

    struct FuncInSlice<'a> {
        custom: &'a [CustomBox],
        funcs: &'a [Func],
        id: id::Func,
    }

    impl<'a> Refs<'a> for FuncInSlice<'a> {
        type Opaque = Custom<'a>;

        fn get(&self, id: id::Func) -> Option<Node<'a, Custom<'a>, Self>> {
            if id.func() < self.id.func() {
                node(self.custom, self.funcs, id)
            } else {
                None
            }
        }
    }

    fn node<'a>(
        custom: &'a [CustomBox],
        funcs: &'a [Func],
        id: id::Func,
    ) -> Option<Node<'a, Custom<'a>, FuncInSlice<'a>>> {
        let n = custom.len();
        let i = id.func();
        if i < n {
            Some(Node::Opaque {
                generics: &[],
                types: &[],
                params: &[],
                ret: id::ty(0),
                def: Custom { f: &custom[i] },
            })
        } else {
            funcs.get(i - n).map(|def| Node::Transparent {
                refs: FuncInSlice { custom, funcs, id },
                def,
            })
        }
    }

    #[test]
    fn test_two_plus_two() {
        let funcs = vec![Func {
            generics: vec![].into(),
            types: vec![Ty::F64].into(),
            vars: vec![id::ty(0), id::ty(0), id::ty(0)].into(),
            params: vec![id::var(0), id::var(1)].into(),
            ret: id::var(2),
            body: vec![Instr {
                var: id::var(2),
                expr: Expr::Binary {
                    op: Binop::Add,
                    left: id::var(0),
                    right: id::var(1),
                },
            }]
            .into(),
        }];
        let answer = interp(
            node(&[], &funcs, id::func(0)).unwrap(),
            IndexSet::new(),
            &[],
            [val_f64(2.), val_f64(2.)].into_iter(),
        )
        .unwrap();
        assert_eq!(answer, val_f64(4.));
    }

    #[test]
    fn test_nested_call() {
        let funcs = vec![
            Func {
                generics: vec![].into(),
                types: vec![Ty::F64].into(),
                vars: vec![id::ty(0)].into(),
                params: vec![].into(),
                ret: id::var(0),
                body: vec![Instr {
                    var: id::var(0),
                    expr: Expr::F64 { val: 42. },
                }]
                .into(),
            },
            Func {
                generics: vec![].into(),
                types: vec![Ty::F64].into(),
                vars: vec![id::ty(0), id::ty(0)].into(),
                params: vec![].into(),
                ret: id::var(1),
                body: vec![
                    Instr {
                        var: id::var(0),
                        expr: Expr::Call {
                            id: id::func(0),
                            generics: vec![].into(),
                            args: vec![].into(),
                        },
                    },
                    Instr {
                        var: id::var(1),
                        expr: Expr::Binary {
                            op: Binop::Mul,
                            left: id::var(0),
                            right: id::var(0),
                        },
                    },
                ]
                .into(),
            },
        ];
        let answer = interp(
            node(&[], &funcs, id::func(1)).unwrap(),
            IndexSet::new(),
            &[],
            [].into_iter(),
        )
        .unwrap();
        assert_eq!(answer, val_f64(1764.));
    }

    #[test]
    fn test_custom() {
        let custom: [CustomBox; 1] = [Box::new(|_, _, args| {
            Val::F64(Cell::new(args[0].f64().powf(args[1].f64())))
        })];
        let funcs = [Func {
            generics: [].into(),
            types: [Ty::F64].into(),
            vars: [id::ty(0), id::ty(0), id::ty(0)].into(),
            params: [id::var(0), id::var(1)].into(),
            ret: id::var(2),
            body: [Instr {
                var: id::var(2),
                expr: Expr::Call {
                    id: id::func(0),
                    generics: [].into(),
                    args: [id::var(0), id::var(1)].into(),
                },
            }]
            .into(),
        }];
        let answer = interp(
            node(&custom, &funcs, id::func(1)).unwrap(),
            IndexSet::new(),
            &[],
            [val_f64(std::f64::consts::E), val_f64(std::f64::consts::PI)].into_iter(),
        )
        .unwrap();
        assert_eq!(answer, val_f64(23.140692632779263));
    }
}<|MERGE_RESOLUTION|>--- conflicted
+++ resolved
@@ -272,12 +272,7 @@
                 ))
             }
 
-<<<<<<< HEAD
-            &Expr::Accum { shape } => Val::Ref(Rc::new(self.get(shape).zero())),
-=======
-            &Expr::Read { var } => Val::Ref(Rc::new(self.get(var).clone()), None),
             &Expr::Accum { shape } => Val::Ref(Rc::new(self.get(shape).zero()), None),
->>>>>>> 1ee11a97
 
             &Expr::Add { accum, addend } => {
                 self.get(accum).inner().add(self.get(addend));
