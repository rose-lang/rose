use enumset::EnumSet;
use indexmap::{IndexMap, IndexSet};
use rose::id;
use serde::Serialize;
use std::{
    cell::RefCell,
    rc::{Rc, Weak},
};
use wasm_bindgen::prelude::{wasm_bindgen, JsError, JsValue};

#[cfg(feature = "debug")]
#[wasm_bindgen]
pub fn initialize() {
    std::panic::set_hook(Box::new(console_error_panic_hook::hook));
}

fn to_js_value(value: &impl Serialize) -> Result<JsValue, serde_wasm_bindgen::Error> {
    value.serialize(&serde_wasm_bindgen::Serializer::json_compatible())
}

// for regression testing purposes only
#[cfg(feature = "debug")]
#[wasm_bindgen]
pub fn layouts() -> Result<JsValue, serde_wasm_bindgen::Error> {
    #[derive(Serialize)]
    struct Layout {
        size: usize,
        align: usize,
    }

    fn layout<T>() -> Layout {
        Layout {
            size: std::mem::size_of::<T>(),
            align: std::mem::align_of::<T>(),
        }
    }

    to_js_value(&[
        ("Expr", layout::<rose::Expr>()),
        ("Func", layout::<rose::Func>()),
        ("Instr", layout::<rose::Instr>()),
        ("Ty", layout::<rose::Ty>()),
        ("Val", layout::<rose_interp::Val>()),
    ])
}

/// Clone `x` into JavaScript.
fn val_to_js(x: &rose_interp::Val) -> JsValue {
    match x {
        rose_interp::Val::F64(x) => JsValue::from_f64(x.get()),
        _ => todo!(),
    }
}

/// Reference to an opaque function that just points to a JavaScript function as its implementation.
struct Opaque<'a> {
    f: &'a js_sys::Function,
}

impl rose_interp::Opaque for Opaque<'_> {
    fn call(
        &self,
        _: &IndexSet<rose::Ty>,
        _: &[id::Ty],
        args: &[rose_interp::Val],
    ) -> rose_interp::Val {
        let context = &JsValue::UNDEFINED;
        // we only support functions with a small number of `F64` parameters that return `F64`
        rose_interp::val_f64(
            match args.len() {
                0 => self.f.call0(context),
                1 => self.f.call1(context, &val_to_js(&args[0])),
                2 => self
                    .f
                    .call2(context, &val_to_js(&args[0]), &val_to_js(&args[1])),
                3 => self.f.call3(
                    context,
                    &val_to_js(&args[0]),
                    &val_to_js(&args[1]),
                    &val_to_js(&args[2]),
                ),
                _ => todo!(),
            }
            .unwrap()
            .as_f64()
            .unwrap(),
        )
    }
}

/// Essentially an owned version of `rose::Node`.
enum Inner {
    Transparent {
        deps: Box<[Func]>,
        def: rose::Func,
    },
    Opaque {
        generics: Box<[EnumSet<rose::Constraint>]>,
        types: Box<[rose::Ty]>,
        params: Box<[id::Ty]>,
        ret: id::Ty,
        def: js_sys::Function,
    },
}

/// Reference to a slice of function nodes, representing dependencies of a function.
struct Refs<'a> {
    deps: &'a [Func],
}

impl<'a> rose::Refs<'a> for Refs<'a> {
    type Opaque = Opaque<'a>;

    fn get(&self, id: id::Func) -> Option<rose::Node<'a, Opaque<'a>, Self>> {
        self.deps.get(id.func()).map(|f| f.node())
    }
}

struct Pointee {
    inner: Inner,

    /// Indices for string keys on tuple types that represent structs.
    ///
    /// The actual strings are stored in JavaScript.
    structs: Box<[Option<Box<[usize]>>]>,

    jvp: RefCell<Option<Weak<Pointee>>>,

    fwd: RefCell<Option<Weak<Pointee>>>,

    bwd: RefCell<Option<Weak<Pointee>>>,
}

/// A node in a reference-counted acyclic digraph of functions.
#[wasm_bindgen]
#[derive(Clone)]
pub struct Func {
    rc: Rc<Pointee>,
}

#[wasm_bindgen]
impl Func {
    /// Return an opaque function taking `params` `F64` parameters and returning `F64`.
    #[wasm_bindgen(constructor)]
    pub fn new(params: usize, def: js_sys::Function) -> Self {
        Self {
            rc: Rc::new(Pointee {
                inner: Inner::Opaque {
                    generics: [].into(),
                    types: [rose::Ty::F64].into(),
                    params: vec![id::ty(0); params].into(),
                    ret: id::ty(0),
                    def,
                },
                structs: [].into(),
                jvp: RefCell::new(None),
                fwd: RefCell::new(None),
                bwd: RefCell::new(None),
            }),
        }
    }

    /// Construct a function node from the data this `Func` points to.
    fn node(&self) -> rose::Node<Opaque, Refs> {
        let Pointee { inner, .. } = self.rc.as_ref();
        match inner {
            Inner::Transparent { deps, def } => rose::Node::Transparent {
                refs: Refs { deps },
                def,
            },
            Inner::Opaque {
                generics,
                types,
                params,
                ret,
                def,
            } => rose::Node::Opaque {
                generics,
                types,
                params,
                ret: *ret,
                def: Opaque { f: def },
            },
        }
    }

    /// Return the IDs of this function's parameter types.
    #[wasm_bindgen(js_name = "paramTypes")]
    pub fn param_types(&self) -> Box<[usize]> {
        let Pointee { inner, .. } = self.rc.as_ref();
        match inner {
            Inner::Transparent { def, .. } => {
                def.params.iter().map(|p| def.vars[p.var()].ty()).collect()
            }
            Inner::Opaque { params, .. } => params.iter().map(|p| p.ty()).collect(),
        }
    }

    /// Return the ID of this function's return type.
    #[wasm_bindgen(js_name = "retType")]
    pub fn ret_type(&self) -> usize {
        let Pointee { inner, .. } = self.rc.as_ref();
        match inner {
            Inner::Transparent { def, .. } => def.vars[def.ret.var()].ty(),
            Inner::Opaque { ret, .. } => ret.ty(),
        }
    }

    /// Return true iff `t` is the ID of a finite integer type.
    #[wasm_bindgen(js_name = "isFin")]
    pub fn is_fin(&mut self, t: usize) -> bool {
        let Pointee { inner, .. } = self.rc.as_ref();
        let ty = match inner {
            Inner::Transparent { def, .. } => def.types.get(t),
            Inner::Opaque { types, .. } => types.get(t),
        };
        matches!(ty, Some(rose::Ty::Fin { .. }))
    }

    /// Return the ID of the element type for the array type with ID `t`.
    pub fn elem(&self, t: usize) -> usize {
        let Pointee { inner, .. } = self.rc.as_ref();
        match inner {
            Inner::Transparent { def, .. } => match def.types[t] {
                rose::Ty::Array { index: _, elem } => elem.ty(),
                _ => panic!("not an array"),
            },
            Inner::Opaque { .. } => panic!(),
        }
    }

    /// Return the string IDs for the struct type with ID `t`.
    pub fn keys(&self, t: usize) -> Box<[usize]> {
        let Pointee { structs, .. } = self.rc.as_ref();
        structs[t].as_ref().unwrap().clone()
    }

    /// Return the member type IDs for the struct type with ID `t`.
    pub fn mems(&self, t: usize) -> Box<[usize]> {
        let Pointee { inner, .. } = self.rc.as_ref();
        let ty = match inner {
            Inner::Transparent { def, .. } => def.types.get(t),
            Inner::Opaque { types, .. } => types.get(t),
        }
        .unwrap();
        match ty {
            rose::Ty::Tuple { members } => members.iter().map(|m| m.ty()).collect(),
            _ => panic!("not a struct"),
        }
    }

    /// Interpret a function with no generics or parameters.
    ///
    /// The `args` are Serde-converted to `Vec<rose_interp::Val>`, and the return value is
    /// Serde-converted from `rose_interp::Val`.
    pub fn interp(&self, args: JsValue) -> Result<JsValue, JsError> {
        let vals: Vec<rose_interp::Val> = serde_wasm_bindgen::from_value(args)?;
        let ret = rose_interp::interp(self.node(), IndexSet::new(), &[], vals.into_iter())?;
        Ok(to_js_value(&ret)?)
    }

    /// Return a function that computes the Jacobian-vector product of this function.
    ///
    /// `re` must be the string ID for the string `"re"` not just in this function, but in every
    /// function that this function calls, and so on, transitively. Same for `du` and `"du"`.
    pub fn jvp(&self, re: usize, du: usize) -> Self {
        let Pointee {
            inner,
            structs,
            jvp,
            ..
        } = self.rc.as_ref();
        let mut cache = jvp.borrow_mut();
        if let Some(rc) = cache.as_ref().and_then(|weak| weak.upgrade()) {
            return Self { rc };
        }
        let rc =
            match inner {
                Inner::Transparent { deps, def } => {
                    let mut structs_jvp = vec![None, None];
                    // the first two types are the two new versions of `F64`; all the other types
                    // are just mapped one-to-one, except that previous versions of `F64` become
                    // tuples, so for those we use the string IDs we have been given
                    structs_jvp.extend(structs.iter().enumerate().map(|(i, s)| {
                        match &def.types[i] {
                            rose::Ty::F64 => Some([du, re].into()),
                            _ => s.clone(),
                        }
                    }));
                    Rc::new(Pointee {
                        inner: Inner::Transparent {
                            deps: deps.iter().map(|f| f.jvp(re, du)).collect(),
                            def: rose_autodiff::jvp(def),
                        },
                        structs: structs_jvp.into(),
                        jvp: RefCell::new(None),
                        fwd: RefCell::new(None),
                        bwd: RefCell::new(None),
                    })
                }
                Inner::Opaque { .. } => todo!(),
            };
        *cache = Some(Rc::downgrade(&rc));
        Self { rc }
    }

    fn transpose_pair(&self) -> (Self, Self) {
        let Pointee {
            inner,
            structs,
            fwd,
            bwd,
            ..
        } = self.rc.as_ref();
        let mut cache_fwd = fwd.borrow_mut();
        let mut cache_bwd = bwd.borrow_mut();
        if let (Some(rc_fwd), Some(rc_bwd)) = (
            cache_fwd.as_ref().and_then(|weak| weak.upgrade()),
            cache_bwd.as_ref().and_then(|weak| weak.upgrade()),
        ) {
            return (Self { rc: rc_fwd }, Self { rc: rc_bwd });
        }
        let (rc_fwd, rc_bwd) = match inner {
            Inner::Transparent { deps, def } => {
                let (deps_fwd, deps_bwd): (Vec<_>, Vec<_>) =
                    deps.iter().map(|f| f.transpose_pair()).unzip();
                let (def_fwd, def_bwd) = rose_transpose::transpose(def);
                let structs_fwd = def_fwd
                    .types
                    .iter()
                    .enumerate()
                    .map(|(i, ty)| match ty {
                        rose::Ty::F64 => None,
                        _ => structs.get(i).cloned().flatten(),
                    })
                    .collect();
                let structs_bwd = def_bwd
                    .types
                    .iter()
                    .enumerate()
                    .map(|(i, ty)| match ty {
                        rose::Ty::F64 => None,
                        _ => structs.get(i).cloned().flatten(),
                    })
                    .collect();
                (
                    Rc::new(Pointee {
                        inner: Inner::Transparent {
                            deps: deps_fwd.into(),
                            def: def_fwd,
                        },
                        structs: structs_fwd,
                        jvp: RefCell::new(None),
                        fwd: RefCell::new(None),
                        bwd: RefCell::new(None),
                    }),
                    Rc::new(Pointee {
                        inner: Inner::Transparent {
                            deps: deps_bwd.into(),
                            def: def_bwd,
                        },
                        structs: structs_bwd,
                        jvp: RefCell::new(None),
                        fwd: RefCell::new(None),
                        bwd: RefCell::new(None),
                    }),
                )
            }
            Inner::Opaque { .. } => panic!(),
        };
        *cache_fwd = Some(Rc::downgrade(&rc_fwd));
        *cache_bwd = Some(Rc::downgrade(&rc_bwd));
        (Self { rc: rc_fwd }, Self { rc: rc_bwd })
    }

    pub fn transpose(&self) -> Transpose {
        let (fwd, bwd) = self.transpose_pair();
        Transpose {
            fwd: Some(fwd),
            bwd: Some(bwd),
        }
    }
}

#[wasm_bindgen]
pub struct Transpose {
    fwd: Option<Func>,
    bwd: Option<Func>,
}

#[wasm_bindgen]
impl Transpose {
    pub fn fwd(&mut self) -> Option<Func> {
        self.fwd.take()
    }

    pub fn bwd(&mut self) -> Option<Func> {
        self.bwd.take()
    }
}

#[cfg(feature = "debug")]
#[wasm_bindgen]
pub fn pprint(f: &Func) -> Result<String, JsError> {
    use std::fmt::Write as _; // see https://doc.rust-lang.org/std/macro.write.html

    fn print_instr(
        mut s: &mut String,
        def: &rose::Func,
        spaces: usize,
        instr: &rose::Instr,
    ) -> Result<(), JsError> {
        for _ in 0..spaces {
            write!(&mut s, " ")?;
        }
        let x = instr.var.var();
        write!(&mut s, "x{}: T{} = ", x, def.vars[x].ty())?;
        match &instr.expr {
            rose::Expr::Unit => writeln!(&mut s, "unit")?,
            rose::Expr::Bool { val } => writeln!(&mut s, "{val}")?,
            rose::Expr::F64 { val } => writeln!(&mut s, "{val}")?,
            rose::Expr::Fin { val } => writeln!(&mut s, "{val}")?,
            rose::Expr::Array { elems } => {
                write!(&mut s, "[")?;
                print_elems(s, 'x', elems.iter().map(|elem| elem.var()))?;
                writeln!(&mut s, "]")?;
            }
            rose::Expr::Tuple { members } => {
                write!(&mut s, "(")?;
                print_elems(s, 'x', members.iter().map(|member| member.var()))?;
                writeln!(&mut s, ")")?;
            }
            rose::Expr::Index { array, index } => {
                writeln!(&mut s, "x{}[x{}]", array.var(), index.var())?
            }
            rose::Expr::Member { tuple, member } => {
                writeln!(&mut s, "x{}[{}]", tuple.var(), member.member())?
            }
            rose::Expr::Slice { array, index } => {
                writeln!(&mut s, "x{}![x{}]", array.var(), index.var())?
            }
            rose::Expr::Field { tuple, member } => {
                writeln!(&mut s, "x{}![{}]", tuple.var(), member.member())?
            }
            rose::Expr::Unary { op, arg } => match op {
                rose::Unop::Not => writeln!(&mut s, "not x{}", arg.var())?,
                rose::Unop::Neg => writeln!(&mut s, "-x{}", arg.var())?,
                rose::Unop::Abs => writeln!(&mut s, "|x{}|", arg.var())?,
                rose::Unop::Sign => writeln!(&mut s, "sign(x{})", arg.var())?,
                rose::Unop::Sqrt => writeln!(&mut s, "sqrt(x{})", arg.var())?,
            },
            rose::Expr::Binary { op, left, right } => match op {
                rose::Binop::And => writeln!(&mut s, "x{} and x{}", left.var(), right.var())?,
                rose::Binop::Or => writeln!(&mut s, "x{} or x{}", left.var(), right.var())?,
                rose::Binop::Iff => writeln!(&mut s, "x{} iff x{}", left.var(), right.var())?,
                rose::Binop::Xor => writeln!(&mut s, "x{} xor x{}", left.var(), right.var())?,
                rose::Binop::Neq => writeln!(&mut s, "x{} != x{}", left.var(), right.var())?,
                rose::Binop::Lt => writeln!(&mut s, "x{} < x{}", left.var(), right.var())?,
                rose::Binop::Leq => writeln!(&mut s, "x{} <= x{}", left.var(), right.var())?,
                rose::Binop::Eq => writeln!(&mut s, "x{} == x{}", left.var(), right.var())?,
                rose::Binop::Gt => writeln!(&mut s, "x{} > x{}", left.var(), right.var())?,
                rose::Binop::Geq => writeln!(&mut s, "x{} >= x{}", left.var(), right.var())?,
                rose::Binop::Add => writeln!(&mut s, "x{} + x{}", left.var(), right.var())?,
                rose::Binop::Sub => writeln!(&mut s, "x{} - x{}", left.var(), right.var())?,
                rose::Binop::Mul => writeln!(&mut s, "x{} * x{}", left.var(), right.var())?,
                rose::Binop::Div => writeln!(&mut s, "x{} / x{}", left.var(), right.var())?,
            },
            rose::Expr::Select { cond, then, els } => {
                writeln!(&mut s, "x{} ? x{} : x{}", cond.var(), then.var(), els.var())?
            }
            rose::Expr::Call { id, generics, args } => {
                write!(&mut s, "f{}<", id.func())?;
                print_elems(s, 'T', generics.iter().map(|generic| generic.ty()))?;
                write!(&mut s, ">(")?;
                print_elems(s, 'x', args.iter().map(|arg| arg.var()))?;
                writeln!(&mut s, ")")?;
            }
            rose::Expr::For { arg, body, ret } => {
                writeln!(
                    &mut s,
                    "for x{}: T{} {{",
                    arg.var(),
                    def.vars[arg.var()].ty()
                )?;
                print_block(s, def, spaces + 2, body, *ret)?;
                for _ in 0..spaces {
                    write!(&mut s, " ")?;
                }
                writeln!(&mut s, "}}")?
            }
            rose::Expr::Accum { shape } => writeln!(&mut s, "accum x{}", shape.var())?,
            rose::Expr::Add { accum, addend } => {
                writeln!(&mut s, "x{} += x{}", accum.var(), addend.var())?
            }
            rose::Expr::Resolve { var } => writeln!(&mut s, "resolve x{}", var.var())?,
        }
        Ok(())
    }

    fn print_block(
        mut s: &mut String,
        def: &rose::Func,
        spaces: usize,
        body: &[rose::Instr],
        ret: id::Var,
    ) -> Result<(), JsError> {
        for instr in body.iter() {
            print_instr(s, def, spaces, instr)?;
        }
        for _ in 0..spaces {
            write!(&mut s, " ")?;
        }
        writeln!(&mut s, "x{}", ret.var())?;
        Ok(())
    }

    fn print_elems(
        s: &mut String,
        prefix: char,
        items: impl Iterator<Item = usize>,
    ) -> std::fmt::Result {
        let mut first = true;
        for item in items {
            if first {
                first = false;
            } else {
                write!(s, ", ")?;
            }
            write!(s, "{}{}", prefix, item)?;
        }
        Ok(())
    }

    let mut s = String::new();
    let Pointee { inner, .. } = f.rc.as_ref();
    let def = match inner {
        Inner::Transparent { def, .. } => def,
        Inner::Opaque { .. } => return Err(JsError::new("opaque function")),
    };

    for (i, constraints) in def.generics.iter().enumerate() {
        write!(&mut s, "G{i} = ")?;
        let mut first = true;
        for constraint in constraints.iter() {
            if first {
                first = false;
            } else {
                write!(&mut s, " + ")?;
            }
            write!(&mut s, "{constraint:?}")?;
        }
        writeln!(&mut s)?;
    }
    for (i, ty) in def.types.iter().enumerate() {
        write!(&mut s, "T{i} = ")?;
        match ty {
            rose::Ty::Unit | rose::Ty::Bool | rose::Ty::F64 => writeln!(&mut s, "{ty:?}")?,
            rose::Ty::Fin { size } => writeln!(&mut s, "{size}")?,
            rose::Ty::Generic { id } => writeln!(&mut s, "G{}", id.generic())?,
            rose::Ty::Ref { inner } => writeln!(&mut s, "&T{}", inner.ty())?,
            rose::Ty::Array { index, elem } => {
                writeln!(&mut s, "[T{}; T{}]", elem.ty(), index.ty())?
            }
            rose::Ty::Tuple { members } => {
                write!(&mut s, "(")?;
                print_elems(&mut s, 'T', members.iter().map(|member| member.ty()))?;
                writeln!(&mut s, ")")?;
            }
        }
    }
    write!(&mut s, "(")?;
    let mut first = true;
    for param in def.params.iter() {
        if first {
            first = false;
        } else {
            write!(&mut s, ", ")?;
        }
        write!(&mut s, "x{}: T{}", param.var(), def.vars[param.var()].ty())?;
    }
    writeln!(&mut s, ") -> T{} {{", def.vars[def.ret.var()].ty())?;
    for instr in def.body.iter() {
        print_instr(&mut s, def, 2, instr)?;
    }
    writeln!(&mut s, "  x{}", def.ret.var())?;
    writeln!(&mut s, "}}")?;

    Ok(s)
}

/// A type, with key name information in the case of tuples (which thus become structs).
#[derive(Clone, Debug, Eq, Hash, PartialEq)]
enum Ty {
    Unit,
    Bool,
    F64,
    Fin {
        size: usize,
    },
    Scope {
        kind: rose::Constraint,
        id: id::Var,
    },
    Ref {
        inner: id::Ty,
    },
    Array {
        index: id::Ty,
        elem: id::Ty,
    },

    /// A tuple type, with additional information about key names that makes it into a struct.
    Struct {
        /// String IDs for key names, in order; the actual strings are stored in JavaScript.
        keys: Option<Box<[usize]>>,

        /// Member types of the underlying tuple. Must be the same length as `keys`.
        members: Box<[id::Ty]>,
    },
}

impl Ty {
    /// Split this augmented type into an actual `rose::Ty` and any additional struct information.
    fn separate(self) -> (rose::Ty, Option<Box<[usize]>>) {
        match self {
            Ty::Unit => (rose::Ty::Unit, None),
            Ty::Bool => (rose::Ty::Bool, None),
            Ty::F64 => (rose::Ty::F64, None),
            Ty::Fin { size } => (rose::Ty::Fin { size }, None),
<<<<<<< HEAD
            Ty::Ref { inner } => (rose::Ty::Ref { inner }, None),
=======
            Ty::Scope { kind, id } => (rose::Ty::Scope { kind, id }, None),
            Ty::Ref { scope, inner } => (rose::Ty::Ref { scope, inner }, None),
>>>>>>> 1ee11a97
            Ty::Array { index, elem } => (rose::Ty::Array { index, elem }, None),
            Ty::Struct { keys, members } => (rose::Ty::Tuple { members }, keys),
        }
    }
}

/// Metadata about a variable while its containing function is still under construction.
enum Extra {
    /// Does not depend on any of the function's parameters.
    Constant,

    /// Part of the main function body; these are definitions for variables that depend on it.
    Parent(Vec<rose::Instr>),

    /// Depends on a `Parent` variable; others can depend on it only indirectly through its parent.
    Child(id::Var),

    /// Is no longer in scope.
    Expired,
}

struct Var {
    t: id::Ty,
    extra: Extra,
}

/// A function under construction.
#[wasm_bindgen]
pub struct FuncBuilder {
    /// Called functions. More can be added as the function is built.
    functions: Vec<Func>,

    /// Constraints on generic type parameters. These are fixed when the `FuncBuilder` is started.
    generics: Box<[EnumSet<rose::Constraint>]>,

    /// Index of types, with constraints tracked for validation (e.g. array index must be `Index`).
    types: IndexMap<Ty, EnumSet<rose::Constraint>>,

    /// Variable types, scopes (expired or not?), and dependent definitions.
    vars: Vec<Var>,

    /// Parameters, in order. Typically added all at once right after the `FuncBuilder` is started.
    params: Vec<id::Var>,

    /// Definitions that don't depend on parameters (but may depend on each other), in order.
    constants: Vec<rose::Instr>,
}

#[wasm_bindgen]
impl FuncBuilder {
    /// Start building a function with the given number of `generics`, all constrained as `Index`.
    #[wasm_bindgen(constructor)]
    pub fn new(generics: usize) -> Self {
        Self {
            functions: vec![],
            generics: vec![EnumSet::only(rose::Constraint::Index); generics].into(),
            types: IndexMap::new(),
            vars: vec![],
            params: vec![],
            constants: vec![],
        }
    }

    /// Assemble this function with return variable `out` and the given `body`.
    pub fn finish(mut self, out: usize, body: Block) -> Func {
        // We replace `self.params` and `self.constants` with empty vec because we need to satisfy
        // the borrow checker when we pass `self` to `body.finish` below; this is OK though, because
        // `Block::finish` is guaranteed not to use either `self.params` or `self.constants`.
        let params = std::mem::take(&mut self.params).into_boxed_slice();
        let mut code = std::mem::take(&mut self.constants);
        for &x in params.iter() {
            self.extra(x, &mut code);
        }
        body.finish(&mut self, &mut code);
        let (types, structs): (Vec<_>, Vec<_>) =
            self.types.into_keys().map(|ty| ty.separate()).unzip();
        Func {
            rc: Rc::new(Pointee {
                inner: Inner::Transparent {
                    deps: self.functions.into(),
                    def: rose::Func {
                        generics: self.generics,
                        types: types.into(),
                        vars: self.vars.into_iter().map(|x| x.t).collect(),
                        params,
                        ret: id::var(out),
                        body: code.into(),
                    },
                },
                structs: structs.into(),
                jvp: RefCell::new(None),
                fwd: RefCell::new(None),
                bwd: RefCell::new(None),
            }),
        }
    }

    /// Finalize `x`, appending its dependencies onto `code` and marking it and them as expired.
    ///
    /// Must not use `self.params` or `self.constants`.
    fn extra(&mut self, x: id::Var, code: &mut Vec<rose::Instr>) {
        match std::mem::replace(&mut self.vars[x.var()].extra, Extra::Expired) {
            Extra::Parent(extra) => {
                for instr in extra.iter() {
                    self.vars[instr.var.var()].extra = Extra::Expired;
                }
                code.extend(extra);
            }
            Extra::Constant | Extra::Child(_) | Extra::Expired => unreachable!(),
        }
    }

    /// Should the type with ID `t` be represented as a JavaScript `Symbol`?
    ///
    /// Values of index types must be symbols so that we can use the standard JavaScript indexing
    /// notation (along with `Proxy`, see below) to generate array accessing code.
    #[wasm_bindgen(js_name = "isSymbol")]
    pub fn is_symbol(&self, t: usize) -> bool {
        let (ty, _) = self.types.get_index(t).unwrap();
        matches!(ty, Ty::Fin { .. })
    }

    /// Is the type with ID `t` an array that should be represented as a JavaScript `Proxy`?
    ///
    /// Values of array types must be proxies so that we can use the standard JavaScript indexing
    /// notation (along with `Symbol`, see above) to generate array accessing code.
    #[wasm_bindgen(js_name = "isArray")]
    pub fn is_array(&self, t: usize) -> bool {
        let (ty, _) = self.types.get_index(t).unwrap();
        matches!(ty, Ty::Array { .. })
    }

    /// Is the type with ID `t` a struct that should be represented as a JavaScript `Proxy`?
    ///
    /// Values of struct types must be proxies so that we can use the standard JavaScript property
    /// access notation to generate member accessing code.
    #[wasm_bindgen(js_name = "isStruct")]
    pub fn is_struct(&self, t: usize) -> bool {
        let (ty, _) = self.types.get_index(t).unwrap();
        matches!(ty, Ty::Struct { .. })
    }

    /// Return a reference to the type with ID `t` if it exists, `Err` otherwise.
    ///
    /// This returns a `Result` with `JsError` because it is a helper method meant to be used by
    /// `pub` methods exposed to JavaScript; don't prefer it for more Rusty stuff, because `JsError`
    /// doesn't implement `Debug` so you can't easily call `Result::unwrap` here.
    fn ty(&self, t: usize) -> Result<&Ty, JsError> {
        match self.types.get_index(t) {
            None => Err(JsError::new("type does not exist")),
            Some((ty, _)) => Ok(ty),
        }
    }

    /// Return the ID of the index type for the array type with ID `t`.
    ///
    /// `Err` if `t` is out of range or does not represent an array type.
    pub fn index(&self, t: usize) -> Result<usize, JsError> {
        match self.ty(t)? {
            &Ty::Array { index, elem: _ } => Ok(index.ty()),
            _ => Err(JsError::new("type is not an array")),
        }
    }

    /// Return the number of elements for the array type with ID `t`.
    ///
    /// `Err` if `t` is out of range or does not represent an array type, or if its index type is
    /// not a fixed size (e.g. if it is a generic type parameter of the function).
    pub fn size(&self, t: usize) -> Result<usize, JsError> {
        match self.ty(t)? {
            &Ty::Array { index, elem: _ } => {
                let (i, _) = self.types.get_index(index.ty()).unwrap();
                match i {
                    &Ty::Fin { size } => Ok(size),
                    _ => Err(JsError::new("index type is not a fixed size")),
                }
            }
            _ => Err(JsError::new("type is not an array")),
        }
    }

    /// Return the ID of the element type for the array type with ID `t`.
    ///
    /// `Err` if `t` is out of range or does not represent an array type.
    pub fn elem(&self, t: usize) -> Result<usize, JsError> {
        match self.ty(t)? {
            &Ty::Array { index: _, elem } => Ok(elem.ty()),
            _ => Err(JsError::new("type is not an array")),
        }
    }

    /// Return the string IDs of the keys for the struct type with ID `t`.
    ///
    /// `Err` if `t` is out of range or does not represent a struct type.
    pub fn keys(&self, t: usize) -> Result<Box<[usize]>, JsError> {
        match self.ty(t)? {
            Ty::Struct {
                keys: Some(keys),
                members: _,
            } => Ok(keys.clone()),
            _ => Err(JsError::new("type is not a struct")),
        }
    }

    /// Return the type IDs of the members for the struct type with ID `t`.
    ///
    /// `Err` if `t` is out of range or does not represent a struct type.
    pub fn members(&self, t: usize) -> Result<Vec<usize>, JsError> {
        match self.ty(t)? {
            Ty::Struct { keys: _, members } => Ok(members.iter().map(|t| t.ty()).collect()),
            _ => Err(JsError::new("type is not a struct")),
        }
    }

    /// Return `x` if it exists, is in scope, and has type ID `t`; `Err` otherwise.
    pub fn expect(&self, t: usize, x: usize) -> Result<usize, JsError> {
        match self.vars.get(x) {
            None => Err(JsError::new("variable does not exist")),
            Some(var) => match var.extra {
                Extra::Expired => Err(JsError::new("variable is out of scope")),
                _ => {
                    if var.t == id::ty(t) {
                        Ok(x)
                    } else {
                        Err(JsError::new("variable type mismatch"))
                    }
                }
            },
        }
    }

    /// Return the type ID for `ty`, creating if needed, and marking its constraints as `constrs`.
    fn newtype(&mut self, ty: Ty, constrs: EnumSet<rose::Constraint>) -> usize {
        let (i, _) = self.types.insert_full(ty, constrs);
        i
    }

    /// Create a new non-constant, non-child variable with type ID `t`, and return its ID.
    ///
    /// This method should only be used for variables that are about to be directly defined as part
    /// of a `Block`, not for constants or any literals that get attached to other variables.
    fn newvar(&mut self, t: id::Ty) -> id::Var {
        let id = self.vars.len();
        self.vars.push(Var {
            t,
            extra: Extra::Parent(vec![]),
        });
        id::var(id)
    }

    /// Return the ID for the unit type, creating if needed.
    #[wasm_bindgen(js_name = "tyUnit")]
    pub fn ty_unit(&mut self) -> usize {
        self.newtype(Ty::Unit, EnumSet::only(rose::Constraint::Value))
    }

    /// Return the ID for the boolean type, creating if needed.
    #[wasm_bindgen(js_name = "tyBool")]
    pub fn ty_bool(&mut self) -> usize {
        self.newtype(Ty::Bool, EnumSet::only(rose::Constraint::Value))
    }

    /// Return the ID for the 64-bit floating-point type, creating if needed.
    #[wasm_bindgen(js_name = "tyF64")]
    pub fn ty_f64(&mut self) -> usize {
        self.newtype(Ty::F64, EnumSet::only(rose::Constraint::Value))
    }

    /// Return the ID for the type of nonnegative integers less than `size`, creating if needed.
    #[wasm_bindgen(js_name = "tyFin")]
    pub fn ty_fin(&mut self, size: usize) -> usize {
        self.newtype(
            Ty::Fin { size },
            rose::Constraint::Value | rose::Constraint::Index,
        )
    }

    #[wasm_bindgen(js_name = "tyAccum")]
    pub fn ty_accum(&mut self, id: usize) -> usize {
        let kind = rose::Constraint::Accum;
        let id = id::var(id);
        self.newtype(Ty::Scope { kind, id }, EnumSet::only(kind))
    }

    /// Return the ID for the type of arrays with index type `index` and element type `elem`,
    ///
    /// Assumes `index` and `elem` are valid type IDs.
    #[wasm_bindgen(js_name = "tyArray")]
    pub fn ty_array(&mut self, index: usize, elem: usize) -> Result<usize, JsError> {
        let (_, constrs) = self.types.get_index(index).unwrap();
        // If we support non-`Value` types then we should also check that `elem` satisfies `Value`.
        if constrs.contains(rose::Constraint::Index) {
            Ok(self.newtype(
                Ty::Array {
                    index: id::ty(index),
                    elem: id::ty(elem),
                },
                EnumSet::only(rose::Constraint::Value),
            ))
        } else {
            Err(JsError::new("index type cannot be used as an index"))
        }
    }

    /// Return the ID fr the type of structs with key string IDs `keys` and member type IDs `mems`.
    ///
    /// Assumes `keys` are valid string IDs and `mems` are valid type IDs.
    #[wasm_bindgen(js_name = "tyStruct")]
    pub fn ty_struct(&mut self, keys: &[usize], mems: &[usize]) -> usize {
        self.newtype(
            Ty::Struct {
                keys: Some(keys.into()),
                members: mems.iter().map(|&t| id::ty(t)).collect(),
            },
            EnumSet::only(rose::Constraint::Value),
        )
    }

    /// Return the ID of a new variable with type ID `t`.
    pub fn bind(&mut self, t: usize) -> usize {
        self.newvar(id::ty(t)).var()
    }

    /// Append a parameter with type ID `t` and return its variable ID.
    pub fn param(&mut self, t: usize) -> usize {
        let x = self.newvar(id::ty(t));
        self.params.push(x);
        x.var()
    }

    /// Append a constant with type ID `t` and definition `expr`, and return its variable ID.
    fn constant(&mut self, t: usize, expr: rose::Expr) -> usize {
        let x = self.vars.len();
        self.vars.push(Var {
            t: id::ty(t),
            extra: Extra::Constant,
        });
        self.constants.push(rose::Instr {
            var: id::var(x),
            expr,
        });
        x
    }

    /// Create a constant variable with the unit type, and return its ID.
    ///
    /// `Err` if `t` is not the ID of the unit type.
    pub fn unit(&mut self, t: usize) -> Result<usize, JsError> {
        if t == self.ty_unit() {
            Ok(self.constant(t, rose::Expr::Unit))
        } else {
            Err(JsError::new("did not expect null"))
        }
    }

    /// Create a constant variable with the boolean type and value `val`, and return its ID.
    ///
    /// `Err` if `t` is not the ID of the boolean type.
    pub fn bool(&mut self, t: usize, val: bool) -> Result<usize, JsError> {
        if t == self.ty_bool() {
            Ok(self.constant(t, rose::Expr::Bool { val }))
        } else {
            Err(JsError::new("did not expect boolean"))
        }
    }

    /// Return the ID of a new numeric constant variable with type `t` and value converted from `x`.
    ///
    /// `Err` unless `t` is the ID of either the 64-bit floating-point type or a finite nonnegative
    /// integer type; or if `t` is an integer type which cannot represent the given value of `x`.
    pub fn num(&mut self, t: usize, x: f64) -> Result<usize, JsError> {
        match self.ty(t)? {
            Ty::F64 => Ok(self.constant(t, rose::Expr::F64 { val: x })),
            &Ty::Fin { size } => {
                let y = x as usize;
                if y as f64 != x {
                    Err(JsError::new("can't be represented by an unsigned integer"))
                } else if y >= size {
                    Err(JsError::new("out of range"))
                } else {
                    Ok(self.constant(t, rose::Expr::Fin { val: y }))
                }
            }
            _ => Err(JsError::new("type is not numeric")),
        }
    }

    /// Return the ID of a new variable with type ID `t` and value `expr`, depending on `xs`.
    ///
    /// Assumes that `t` is a valid type ID and `xs` are all valid variable IDs. If they all have
    /// `Extra::Constant` then the new variable is a constant; otherwise, it is attached to
    /// whichever parent variable reachable from `xs` has the highest ID.
    fn attach(&mut self, t: usize, xs: &[usize], expr: rose::Expr) -> usize {
        match xs
            .iter()
            .filter_map(|&x| match self.vars[x].extra {
                Extra::Constant => None,
                Extra::Parent(_) => Some(x),
                Extra::Child(y) => Some(y.var()),
                Extra::Expired => unreachable!(),
            })
            .max()
        {
            None => self.constant(t, expr),
            Some(x) => {
                let y = self.vars.len();
                self.vars.push(Var {
                    t: id::ty(t),
                    extra: Extra::Child(id::var(x)),
                });
                match &mut self.vars[x].extra {
                    Extra::Parent(instrs) => instrs.push(rose::Instr {
                        var: id::var(y),
                        expr,
                    }),
                    _ => unreachable!(),
                }
                y
            }
        }
    }

    /// Return the ID of a new array variable with type ID `t` and elements `xs`.
    ///
    /// Assumes that `t` is a valid type ID and `xs` are all valid variable IDs. If there are no
    /// dependencies on parameters then the new array variable is a constant; otherwise, it is
    /// attached to whichever parent variable reachable from `xs` has the highest ID.
    pub fn array(&mut self, t: usize, xs: &[usize]) -> usize {
        let elems = xs.iter().map(|&x| id::var(x)).collect();
        let expr = rose::Expr::Array { elems };
        self.attach(t, xs, expr)
    }

    /// Return the ID of a new struct variable with type ID `t` and elements `xs`.
    ///
    /// Assumes that `t` is a valid type ID and `xs` are all valid variable IDs. If there are no
    /// dependencies on parameters then the new struct variable is a constant; otherwise, it is
    /// attached to whichever parent variable reachable from `xs` has the highest ID.
    pub fn obj(&mut self, t: usize, xs: &[usize]) -> usize {
        let members = xs.iter().map(|&x| id::var(x)).collect();
        let expr = rose::Expr::Tuple { members };
        self.attach(t, xs, expr)
    }

    /// Resolve `ty` via `generics` and `types`, then return its ID in `typemap`, inserting if need
    /// be.
    ///
    /// This is meant to be used to pull all the types from a callee into a broader context. The
    /// `generics` are the IDs of all the types provided as generic type parameters for the callee.
    /// The `types are the IDs of all the types that have been pulled in so far.
    ///
    /// The element type of `types`, and the return type of this function, use `Option` because some
    /// types from the callee may be ignored, specifically those that reference internal scopes.
    /// These cannot appear in the callee's signature if it is a valid function, so we can simply
    /// turn them into `None` and propagate those through if we find further types that depend on
    /// them.
    fn resolve(
        &mut self,
        generics: &[usize],
        strings: &[usize],
        structs: &[Option<Box<[usize]>>],
        types: &[id::Ty],
        t: usize,
        ty: &rose::Ty,
    ) -> id::Ty {
        let (deduped, constrs) = match ty {
            rose::Ty::Generic { id } => return id::ty(generics[id.generic()]),

            rose::Ty::Unit => (Ty::Unit, EnumSet::only(rose::Constraint::Value)),
            rose::Ty::Bool => (Ty::Bool, EnumSet::only(rose::Constraint::Value)),
            rose::Ty::F64 => (Ty::F64, EnumSet::only(rose::Constraint::Value)),
            &rose::Ty::Fin { size } => (
                Ty::Fin { size },
                rose::Constraint::Value | rose::Constraint::Index,
            ),

            rose::Ty::Ref { inner } => (
                Ty::Ref {
                    inner: types[inner.ty()],
                },
                EnumSet::empty(),
            ),
            rose::Ty::Array { index, elem } => (
                Ty::Array {
                    index: types[index.ty()],
                    elem: types[elem.ty()],
                },
                EnumSet::only(rose::Constraint::Value),
            ),
            rose::Ty::Tuple { members } => (
                Ty::Struct {
                    keys: structs[t]
                        .as_ref()
<<<<<<< HEAD
                        .unwrap()
                        .iter()
                        .map(|&s| strings[s])
                        .collect(),
                    members: members.iter().map(|x| types[x.ty()]).collect(),
=======
                        .map(|ss| ss.iter().map(|&s| strings[s]).collect()),
                    members: members
                        .iter()
                        .map(|x| types[x.ty()])
                        .collect::<Option<_>>()?,
>>>>>>> 1ee11a97
                },
                EnumSet::only(rose::Constraint::Value),
            ),
        };
        let (i, _) = self.types.insert_full(deduped, constrs);
        id::ty(i)
    }

    /// Return the parameter and return type IDs in this function for calling `f` with `generics`.
    ///
    /// Assumes `generics` are all valid type IDs, and have the right length and constraints.
    ///
    /// The returned `Vec` is always nonempty, since its last element is the return type; all the
    /// other elements are the parameter types.
    pub fn ingest(&mut self, f: &Func, strings: &[usize], generics: &[usize]) -> Vec<usize> {
        let Pointee { inner, structs, .. } = f.rc.as_ref();
        let def = match inner {
            Inner::Transparent { def, .. } => def,
            Inner::Opaque { params, .. } => {
                // we currently only allow opaque functions of few `F64` parameters returning `F64`
                let t = self.ty_f64();
                return vec![t; params.len() + 1];
            }
        };
        let mut types = vec![];
        // push a corresponding type onto our own `types` for each type in the callee
        for (t, ty) in def.types.iter().enumerate() {
            types.push(self.resolve(generics, strings, structs, &types, t, ty));
        }

        let mut sig: Vec<_> = def
            .params
            .iter()
            .map(|x| types[def.vars[x.var()].ty()].ty())
            .collect();
        sig.push(types[def.vars[def.ret.var()].ty()].ty());
        sig
    }
}

/// A block under construction.
#[wasm_bindgen]
pub struct Block {
    code: Vec<rose::Instr>,
}

// just to appease Clippy
impl Default for Block {
    fn default() -> Self {
        Self::new()
    }
}

#[wasm_bindgen]
impl Block {
    /// Start building a block.
    #[wasm_bindgen(constructor)]
    pub fn new() -> Self {
        Self { code: vec![] }
    }

    /// Pour the contents of this block (including dependent variables) into `code`.
    ///
    /// Must not use `f.params` or `f.constants`. Marks all variables defined in this block as
    /// expired.
    fn finish(self, f: &mut FuncBuilder, code: &mut Vec<rose::Instr>) {
        for instr in self.code.into_iter() {
            let var = instr.var;
            code.push(instr);
            f.extra(var, code);
        }
    }

    /// Define a new variable in this block with type `t` and definition `expr`, and return its ID.
    fn instr(&mut self, f: &mut FuncBuilder, t: id::Ty, expr: rose::Expr) -> usize {
        let x = f.newvar(t);
        self.code.push(rose::Instr { var: x, expr });
        x.var()
    }

    /// Add an instruction getting the element of `arr` at index `idx`, and return its variable ID.
    ///
    /// Assumes `arr` and `idx` are valid variable IDs, that `idx` matches up with `arr`'s `index`
    /// type, and that `arr`'s `elem` type is `t`.
    pub fn index(&mut self, f: &mut FuncBuilder, t: usize, arr: usize, idx: usize) -> usize {
        let array = id::var(arr);
        let index = id::var(idx);
        self.instr(f, id::ty(t), rose::Expr::Index { array, index })
    }

    /// Add an instruction getting member `mem` of `x`, and return its variable ID.
    ///
    /// Assumes `x` is a valid variable ID, that `mem` is a valid member ID for `x`'s struct type,
    /// and that the type of that member is `t`.
    pub fn member(&mut self, f: &mut FuncBuilder, t: usize, x: usize, mem: usize) -> usize {
        let tuple = id::var(x);
        let member = id::member(mem);
        self.instr(f, id::ty(t), rose::Expr::Member { tuple, member })
    }

    // unary

    /// Return the variable ID for a new boolean negation instruction on `arg`.
    ///
    /// Assumes `arg` is defined, in scope, and has boolean type.
    pub fn not(&mut self, f: &mut FuncBuilder, arg: usize) -> usize {
        let t = id::ty(f.ty_bool());
        let expr = rose::Expr::Unary {
            op: rose::Unop::Not,
            arg: id::var(arg),
        };
        self.instr(f, t, expr)
    }

    /// Return the variable ID for a new floating-point negation instruction on `arg`.
    ///
    /// Assumes `arg` is defined, in scope, and has 64-bit floating point type.
    pub fn neg(&mut self, f: &mut FuncBuilder, arg: usize) -> usize {
        let t = id::ty(f.ty_f64());
        let expr = rose::Expr::Unary {
            op: rose::Unop::Neg,
            arg: id::var(arg),
        };
        self.instr(f, t, expr)
    }

    /// Return the variable ID for a new absolute value instruction on `arg`.
    ///
    /// Assumes `arg` is defined, in scope, and has 64-bit floating point type.
    pub fn abs(&mut self, f: &mut FuncBuilder, arg: usize) -> usize {
        let t = id::ty(f.ty_f64());
        let expr = rose::Expr::Unary {
            op: rose::Unop::Abs,
            arg: id::var(arg),
        };
        self.instr(f, t, expr)
    }

    /// Return the variable ID for a new signum instruction on `arg`.
    ///
    /// Assumes `arg` is defined, in scope, and has 64-bit floating point type.
    pub fn sign(&mut self, f: &mut FuncBuilder, arg: usize) -> usize {
        let t = id::ty(f.ty_f64());
        let expr = rose::Expr::Unary {
            op: rose::Unop::Sign,
            arg: id::var(arg),
        };
        self.instr(f, t, expr)
    }

    /// Return the variable ID for a new square root instruction on `arg`.
    ///
    /// Assumes `arg` is defined, in scope, and has 64-bit floating point type.
    pub fn sqrt(&mut self, f: &mut FuncBuilder, arg: usize) -> usize {
        let t = id::ty(f.ty_f64());
        let expr = rose::Expr::Unary {
            op: rose::Unop::Sqrt,
            arg: id::var(arg),
        };
        self.instr(f, t, expr)
    }

    // end of unary

    // binary

    /// Return the variable ID for a new logical conjunction instruction on `left` and `right`.
    ///
    /// Assumes `left` and `right` are defined, in scope, and have boolean type.
    pub fn and(&mut self, f: &mut FuncBuilder, left: usize, right: usize) -> usize {
        let t = id::ty(f.ty_bool());
        let expr = rose::Expr::Binary {
            op: rose::Binop::And,
            left: id::var(left),
            right: id::var(right),
        };
        self.instr(f, t, expr)
    }

    /// Return the variable ID for a new logical disjunction instruction on `left` and `right`.
    ///
    /// Assumes `left` and `right` are defined, in scope, and have boolean type.
    pub fn or(&mut self, f: &mut FuncBuilder, left: usize, right: usize) -> usize {
        let t = id::ty(f.ty_bool());
        let expr = rose::Expr::Binary {
            op: rose::Binop::Or,
            left: id::var(left),
            right: id::var(right),
        };
        self.instr(f, t, expr)
    }

    /// Return the variable ID for a new boolean equality instruction on `left` and `right`.
    ///
    /// Assumes `left` and `right` are defined, in scope, and have boolean type.
    pub fn iff(&mut self, f: &mut FuncBuilder, left: usize, right: usize) -> usize {
        let t = id::ty(f.ty_bool());
        let expr = rose::Expr::Binary {
            op: rose::Binop::Iff,
            left: id::var(left),
            right: id::var(right),
        };
        self.instr(f, t, expr)
    }

    /// Return the variable ID for a new exclusive disjunction instruction on `left` and `right`.
    ///
    /// Assumes `left` and `right` are defined, in scope, and have boolean type.
    pub fn xor(&mut self, f: &mut FuncBuilder, left: usize, right: usize) -> usize {
        let t = id::ty(f.ty_bool());
        let expr = rose::Expr::Binary {
            op: rose::Binop::Xor,
            left: id::var(left),
            right: id::var(right),
        };
        self.instr(f, t, expr)
    }

    /// Return the variable ID for a new "not equal" instruction on `left` and `right`.
    ///
    /// Assumes `left` and `right` are defined, in scope, and have 64-bit floating point type.
    pub fn neq(&mut self, f: &mut FuncBuilder, left: usize, right: usize) -> usize {
        let t = id::ty(f.ty_bool());
        let expr = rose::Expr::Binary {
            op: rose::Binop::Neq,
            left: id::var(left),
            right: id::var(right),
        };
        self.instr(f, t, expr)
    }

    /// Return the variable ID for a new "less than" instruction on `left` and `right`.
    ///
    /// Assumes `left` and `right` are defined, in scope, and have 64-bit floating point type.
    pub fn lt(&mut self, f: &mut FuncBuilder, left: usize, right: usize) -> usize {
        let t = id::ty(f.ty_bool());
        let expr = rose::Expr::Binary {
            op: rose::Binop::Lt,
            left: id::var(left),
            right: id::var(right),
        };
        self.instr(f, t, expr)
    }

    /// Return the variable ID for a new "less than or equal" instruction on `left` and `right`.
    ///
    /// Assumes `left` and `right` are defined, in scope, and have 64-bit floating point type.
    pub fn leq(&mut self, f: &mut FuncBuilder, left: usize, right: usize) -> usize {
        let t = id::ty(f.ty_bool());
        let expr = rose::Expr::Binary {
            op: rose::Binop::Leq,
            left: id::var(left),
            right: id::var(right),
        };
        self.instr(f, t, expr)
    }

    /// Return the variable ID for a new "equal" instruction on `left` and `right`.
    ///
    /// Assumes `left` and `right` are defined, in scope, and have 64-bit floating point type.
    pub fn eq(&mut self, f: &mut FuncBuilder, left: usize, right: usize) -> usize {
        let t = id::ty(f.ty_bool());
        let expr = rose::Expr::Binary {
            op: rose::Binop::Eq,
            left: id::var(left),
            right: id::var(right),
        };
        self.instr(f, t, expr)
    }

    /// Return the variable ID for a new "greater than" instruction on `left` and `right`.
    ///
    /// Assumes `left` and `right` are defined, in scope, and have 64-bit floating point type.
    pub fn gt(&mut self, f: &mut FuncBuilder, left: usize, right: usize) -> usize {
        let t = id::ty(f.ty_bool());
        let expr = rose::Expr::Binary {
            op: rose::Binop::Gt,
            left: id::var(left),
            right: id::var(right),
        };
        self.instr(f, t, expr)
    }

    /// Return the variable ID for a new "greater than or equal" instruction on `left` and `right`.
    ///
    /// Assumes `left` and `right` are defined, in scope, and have 64-bit floating point type.
    pub fn geq(&mut self, f: &mut FuncBuilder, left: usize, right: usize) -> usize {
        let t = id::ty(f.ty_bool());
        let expr = rose::Expr::Binary {
            op: rose::Binop::Geq,
            left: id::var(left),
            right: id::var(right),
        };
        self.instr(f, t, expr)
    }

    /// Return the variable ID for a new addition instruction on `left` and `right`.
    ///
    /// Assumes `left` and `right` are defined, in scope, and have 64-bit floating point type.
    pub fn add(&mut self, f: &mut FuncBuilder, left: usize, right: usize) -> usize {
        let t = id::ty(f.ty_f64());
        let expr = rose::Expr::Binary {
            op: rose::Binop::Add,
            left: id::var(left),
            right: id::var(right),
        };
        self.instr(f, t, expr)
    }

    /// Return the variable ID for a new subtraction instruction on `left` and `right`.
    ///
    /// Assumes `left` and `right` are defined, in scope, and have 64-bit floating point type.
    pub fn sub(&mut self, f: &mut FuncBuilder, left: usize, right: usize) -> usize {
        let t = id::ty(f.ty_f64());
        let expr = rose::Expr::Binary {
            op: rose::Binop::Sub,
            left: id::var(left),
            right: id::var(right),
        };
        self.instr(f, t, expr)
    }

    /// Return the variable ID for a new multiplication instruction on `left` and `right`.
    ///
    /// Assumes `left` and `right` are defined, in scope, and have 64-bit floating point type.
    pub fn mul(&mut self, f: &mut FuncBuilder, left: usize, right: usize) -> usize {
        let t = id::ty(f.ty_f64());
        let expr = rose::Expr::Binary {
            op: rose::Binop::Mul,
            left: id::var(left),
            right: id::var(right),
        };
        self.instr(f, t, expr)
    }

    /// Return the variable ID for a new division instruction on `left` and `right`.
    ///
    /// Assumes `left` and `right` are defined, in scope, and have 64-bit floating point type.
    pub fn div(&mut self, f: &mut FuncBuilder, left: usize, right: usize) -> usize {
        let t = id::ty(f.ty_f64());
        let expr = rose::Expr::Binary {
            op: rose::Binop::Div,
            left: id::var(left),
            right: id::var(right),
        };
        self.instr(f, t, expr)
    }

    // end of binary

    /// Return the variable ID for a new instruction using `cond` to choose `then` or `els`.
    ///
    /// Assumes `cond`, `then`, and `els` are defined and in scope, that `cond` has boolean type,
    /// and that `then` and `els` both have type `t`.
    pub fn select(
        &mut self,
        f: &mut FuncBuilder,
        cond: usize,
        t: usize,
        then: usize,
        els: usize,
    ) -> usize {
        let expr = rose::Expr::Select {
            cond: id::var(cond),
            then: id::var(then),
            els: id::var(els),
        };
        self.instr(f, id::ty(t), expr)
    }

    /// Return the variable ID for a new instruction calling `g` with `generics` and `args`.
    ///
    /// Assumes that `generics` are all valid type IDs, and have the right length and constraints;
    /// that `args` are all valid variable IDs and match up with `g`'s parameter types; and that the
    /// return type of `g` matches `t` (all in the context of the given `generics`).
    pub fn call(
        &mut self,
        f: &mut FuncBuilder,
        g: &Func,
        generics: &[usize],
        t: usize,
        args: &[usize],
    ) -> usize {
        // add the function reference to the callee
        let id = id::func(f.functions.len());
        f.functions.push(g.clone());

        let expr = rose::Expr::Call {
            id,
            generics: generics.iter().map(|&i| id::ty(i)).collect(),
            args: args.iter().map(|&x| id::var(x)).collect(),
        };
        self.instr(f, id::ty(t), expr)
    }

    /// Return the variable ID for a new instruction defining an array elementwise via `body`.
    ///
    /// Assumes `arg` is defined and in scope; this represents the index variable for the element
    /// definition body, so its dependencies are prepended to the body code and it is marked as
    /// expired. Also assumes `out` is defined by `body`; this represents the final variable
    /// defining each array element. Finally, assumes the type of the array (not the element)
    /// matches `t`.
    pub fn vec(
        &mut self,
        f: &mut FuncBuilder,
        t: usize,
        arg: usize,
        body: Self,
        out: usize,
    ) -> usize {
        let arg = id::var(arg);
        let mut code = vec![];
        f.extra(arg, &mut code);
        body.finish(f, &mut code);
        let expr = rose::Expr::For {
            arg,
            body: code.into(),
            ret: id::var(out),
        };
        self.instr(f, id::ty(t), expr)
    }

    pub fn accum(&mut self, f: &mut FuncBuilder, inner: usize, shape: usize) -> usize {
        let inner = id::ty(inner);
        let shape = id::var(shape);
        let scope = id::ty(f.ty_accum(f.vars.len()));
        let t = id::ty(f.newtype(Ty::Ref { scope, inner }, EnumSet::empty()));
        self.instr(f, t, rose::Expr::Accum { shape })
    }

    pub fn resolve(&mut self, f: &mut FuncBuilder, t: usize, var: usize) -> usize {
        let expr = rose::Expr::Resolve { var: id::var(var) };
        self.instr(f, id::ty(t), expr)
    }
}<|MERGE_RESOLUTION|>--- conflicted
+++ resolved
@@ -597,10 +597,6 @@
     Fin {
         size: usize,
     },
-    Scope {
-        kind: rose::Constraint,
-        id: id::Var,
-    },
     Ref {
         inner: id::Ty,
     },
@@ -627,12 +623,7 @@
             Ty::Bool => (rose::Ty::Bool, None),
             Ty::F64 => (rose::Ty::F64, None),
             Ty::Fin { size } => (rose::Ty::Fin { size }, None),
-<<<<<<< HEAD
             Ty::Ref { inner } => (rose::Ty::Ref { inner }, None),
-=======
-            Ty::Scope { kind, id } => (rose::Ty::Scope { kind, id }, None),
-            Ty::Ref { scope, inner } => (rose::Ty::Ref { scope, inner }, None),
->>>>>>> 1ee11a97
             Ty::Array { index, elem } => (rose::Ty::Array { index, elem }, None),
             Ty::Struct { keys, members } => (rose::Ty::Tuple { members }, keys),
         }
@@ -910,11 +901,14 @@
         )
     }
 
-    #[wasm_bindgen(js_name = "tyAccum")]
-    pub fn ty_accum(&mut self, id: usize) -> usize {
-        let kind = rose::Constraint::Accum;
-        let id = id::var(id);
-        self.newtype(Ty::Scope { kind, id }, EnumSet::only(kind))
+    #[wasm_bindgen(js_name = "tyRef")]
+    pub fn ty_ref(&mut self, inner: usize) -> usize {
+        self.newtype(
+            Ty::Ref {
+                inner: id::ty(inner),
+            },
+            EnumSet::empty(),
+        )
     }
 
     /// Return the ID for the type of arrays with index type `index` and element type `elem`,
@@ -1083,12 +1077,6 @@
     /// This is meant to be used to pull all the types from a callee into a broader context. The
     /// `generics` are the IDs of all the types provided as generic type parameters for the callee.
     /// The `types are the IDs of all the types that have been pulled in so far.
-    ///
-    /// The element type of `types`, and the return type of this function, use `Option` because some
-    /// types from the callee may be ignored, specifically those that reference internal scopes.
-    /// These cannot appear in the callee's signature if it is a valid function, so we can simply
-    /// turn them into `None` and propagate those through if we find further types that depend on
-    /// them.
     fn resolve(
         &mut self,
         generics: &[usize],
@@ -1126,19 +1114,8 @@
                 Ty::Struct {
                     keys: structs[t]
                         .as_ref()
-<<<<<<< HEAD
-                        .unwrap()
-                        .iter()
-                        .map(|&s| strings[s])
-                        .collect(),
+                        .map(|ss| ss.iter().map(|&s| strings[s]).collect()),
                     members: members.iter().map(|x| types[x.ty()]).collect(),
-=======
-                        .map(|ss| ss.iter().map(|&s| strings[s]).collect()),
-                    members: members
-                        .iter()
-                        .map(|x| types[x.ty()])
-                        .collect::<Option<_>>()?,
->>>>>>> 1ee11a97
                 },
                 EnumSet::only(rose::Constraint::Value),
             ),
@@ -1561,12 +1538,11 @@
         self.instr(f, id::ty(t), expr)
     }
 
-    pub fn accum(&mut self, f: &mut FuncBuilder, inner: usize, shape: usize) -> usize {
-        let inner = id::ty(inner);
-        let shape = id::var(shape);
-        let scope = id::ty(f.ty_accum(f.vars.len()));
-        let t = id::ty(f.newtype(Ty::Ref { scope, inner }, EnumSet::empty()));
-        self.instr(f, t, rose::Expr::Accum { shape })
+    pub fn accum(&mut self, f: &mut FuncBuilder, t: usize, shape: usize) -> usize {
+        let expr = rose::Expr::Accum {
+            shape: id::var(shape),
+        };
+        self.instr(f, id::ty(t), expr)
     }
 
     pub fn resolve(&mut self, f: &mut FuncBuilder, t: usize, var: usize) -> usize {
