--- conflicted
+++ resolved
@@ -85,62 +85,6 @@
                 print_elems(s, 'x', elems.iter().map(|elem| elem.var()))?;
                 writeln!(&mut s, "]")?;
             }
-<<<<<<< HEAD
-            let x = instr.var.var();
-            write!(&mut s, "x{}: T{} = ", x, def.vars[x].ty())?;
-            match &instr.expr {
-                rose::Expr::Unit => writeln!(&mut s, "unit")?,
-                rose::Expr::Bool { val } => writeln!(&mut s, "{val}")?,
-                rose::Expr::F64 { val } => writeln!(&mut s, "{val}")?,
-                rose::Expr::Fin { val } => writeln!(&mut s, "{val}")?,
-                rose::Expr::Array { elems } => {
-                    write!(&mut s, "[")?;
-                    print_elems(s, 'x', elems.iter().map(|elem| elem.var()))?;
-                    writeln!(&mut s, "]")?;
-                }
-                rose::Expr::Tuple { members } => {
-                    write!(&mut s, "(")?;
-                    print_elems(s, 'x', members.iter().map(|member| member.var()))?;
-                    writeln!(&mut s, ")")?;
-                }
-                rose::Expr::Index { array, index } => {
-                    writeln!(&mut s, "x{}[x{}]", array.var(), index.var())?
-                }
-                rose::Expr::Member { tuple, member } => {
-                    writeln!(&mut s, "x{}.{}", tuple.var(), member.member())?
-                }
-                rose::Expr::Slice { array, index } => {
-                    writeln!(&mut s, "x{}![x{}]", array.var(), index.var())?
-                }
-                rose::Expr::Field { tuple, field } => {
-                    writeln!(&mut s, "x{}!.{}", tuple.var(), field.member())?
-                }
-                rose::Expr::Unary { op, arg } => match op {
-                    rose::Unop::Not => writeln!(&mut s, "not x{}", arg.var())?,
-                    rose::Unop::Neg => writeln!(&mut s, "-x{}", arg.var())?,
-                    rose::Unop::Abs => writeln!(&mut s, "|x{}|", arg.var())?,
-                    rose::Unop::Sqrt => writeln!(&mut s, "sqrt(x{})", arg.var())?,
-                    rose::Unop::Sign => writeln!(&mut s, "sign(x{})", arg.var())?,
-                },
-                rose::Expr::Binary { op, left, right } => match op {
-                    rose::Binop::And => writeln!(&mut s, "x{} and x{}", left.var(), right.var())?,
-                    rose::Binop::Or => writeln!(&mut s, "x{} or x{}", left.var(), right.var())?,
-                    rose::Binop::Iff => writeln!(&mut s, "x{} iff x{}", left.var(), right.var())?,
-                    rose::Binop::Xor => writeln!(&mut s, "x{} xor x{}", left.var(), right.var())?,
-                    rose::Binop::Neq => writeln!(&mut s, "x{} != x{}", left.var(), right.var())?,
-                    rose::Binop::Lt => writeln!(&mut s, "x{} < x{}", left.var(), right.var())?,
-                    rose::Binop::Leq => writeln!(&mut s, "x{} <= x{}", left.var(), right.var())?,
-                    rose::Binop::Eq => writeln!(&mut s, "x{} == x{}", left.var(), right.var())?,
-                    rose::Binop::Gt => writeln!(&mut s, "x{} > x{}", left.var(), right.var())?,
-                    rose::Binop::Geq => writeln!(&mut s, "x{} >= x{}", left.var(), right.var())?,
-                    rose::Binop::Add => writeln!(&mut s, "x{} + x{}", left.var(), right.var())?,
-                    rose::Binop::Sub => writeln!(&mut s, "x{} - x{}", left.var(), right.var())?,
-                    rose::Binop::Mul => writeln!(&mut s, "x{} * x{}", left.var(), right.var())?,
-                    rose::Binop::Div => writeln!(&mut s, "x{} / x{}", left.var(), right.var())?,
-                },
-                rose::Expr::Call { func, arg } => {
-                    writeln!(&mut s, "f{}(x{})", func.func(), arg.var())?
-=======
             rose::Expr::Tuple { members } => {
                 write!(&mut s, "(")?;
                 print_elems(s, 'x', members.iter().map(|member| member.var()))?;
@@ -200,7 +144,6 @@
                 print_block(s, def, spaces + 2, body, *ret)?;
                 for _ in 0..spaces {
                     write!(&mut s, " ")?;
->>>>>>> bfd62539
                 }
                 writeln!(&mut s, "}}")?
             }
