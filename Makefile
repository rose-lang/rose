# build everything
build: packages

# run all tests
test: test-rust test-js

# run other checks
check: prettier
	cargo fmt --check
	cargo clippy

# delete build artifacts, but not dependencies or downloaded files
clean:
	git clean -Xdf crates packages -e '!node_modules' -e '!*.png'

# do everything
all: build test check

### Rust

# install additional Rust stuff that we need
rust:
	rustup target add wasm32-unknown-unknown
<<<<<<< HEAD
	rustup toolchain install nightly
	rustup component add rust-src --toolchain nightly
	cargo install --root=.cargo --version=0.2.84 wasm-bindgen-cli
=======
	cargo install --root=.cargo --version=0.2.87 wasm-bindgen-cli
>>>>>>> a9d785e2

# export TypeScript bindings from Rust types
bindings:
	cargo test export_bindings_
	node bindings.js

# compile Rust to WebAssembly
wbg: rust
	cargo +nightly build --package=rose-web -Z build-std=std,panic_abort -Z build-std-features=panic_immediate_abort --target wasm32-unknown-unknown --release
	.cargo/bin/wasm-bindgen --target=web --out-dir=packages/wasm/wbg target/wasm32-unknown-unknown/release/rose_web.wasm

# run Rust tests
test-rust:
	cargo test

### JavaScript

# fetch JavaScript dependencies
yarn:
	yarn

# check Prettier formatting
prettier: yarn
	npx prettier --check .

# build `packages/`
packages: core vscode wasm

# run JavaScript tests
test-js: test-core

## `packages/core`

# build
core: yarn wasm
	yarn workspace rose build

# test
test-core: yarn wasm
	yarn workspace rose test run

## `packages/vscode`

# fetch encircled icon
packages/vscode/encircled-rose.png:
	curl -O --output-dir packages/vscode https://github.com/rose-lang/rose-icons/raw/efcc218832d65970a47bed597ee11cecd3d1cc3c/png/encircled-rose.png

# fetch plain icon
packages/vscode/plain-rose.png:
	curl -O --output-dir packages/vscode https://github.com/rose-lang/rose-icons/raw/efcc218832d65970a47bed597ee11cecd3d1cc3c/png/plain-rose.png

# build
vscode: yarn packages/vscode/encircled-rose.png packages/vscode/plain-rose.png
	yarn workspace rose-vscode build

## `packages/wasm`

# build
wasm: yarn bindings wbg
	yarn workspace @rose-lang/wasm build<|MERGE_RESOLUTION|>--- conflicted
+++ resolved
@@ -21,13 +21,9 @@
 # install additional Rust stuff that we need
 rust:
 	rustup target add wasm32-unknown-unknown
-<<<<<<< HEAD
 	rustup toolchain install nightly
 	rustup component add rust-src --toolchain nightly
-	cargo install --root=.cargo --version=0.2.84 wasm-bindgen-cli
-=======
 	cargo install --root=.cargo --version=0.2.87 wasm-bindgen-cli
->>>>>>> a9d785e2
 
 # export TypeScript bindings from Rust types
 bindings:
